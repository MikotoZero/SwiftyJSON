--- conflicted
+++ resolved
@@ -55,16 +55,11 @@
     }
 
     func testObjectMethodPerformance() {
-<<<<<<< HEAD
         guard let json = try? JSON(data: self.testData) else {
             XCTFail("Unable to parse testData")
             return
         }
         self.measure() {
-=======
-        let json = JSON(data:self.testData)
-        self.measure {
->>>>>>> 9b325479
             for _ in 1...100 {
                 let object:Any? = json.object
                 XCTAssertTrue(object != nil)
@@ -73,16 +68,11 @@
     }
 
     func testArrayMethodPerformance() {
-<<<<<<< HEAD
         guard let json = try? JSON(data: self.testData) else {
             XCTFail("Unable to parse testData")
             return
         }
         self.measure() {
-=======
-        let json = JSON(data:self.testData)
-        self.measure {
->>>>>>> 9b325479
             for _ in 1...100 {
                 autoreleasepool {
                     if let array = json.array {
@@ -94,17 +84,12 @@
     }
 
     func testDictionaryMethodPerformance() {
-<<<<<<< HEAD
         guard let json = try? JSON(data: self.testData)[0] else {
             XCTFail("Unable to parse testData")
             return
         }
 
         self.measure() {
-=======
-        let json = JSON(data:testData)[0]
-        self.measure {
->>>>>>> 9b325479
             for _ in 1...100 {
                 autoreleasepool {
                     if let dictionary = json.dictionary {
@@ -116,16 +101,11 @@
     }
 
     func testRawStringMethodPerformance() {
-<<<<<<< HEAD
         guard let json = try? JSON(data: self.testData) else {
             XCTFail("Unable to parse testData")
             return
         }
         self.measure() {
-=======
-        let json = JSON(data:testData)
-        self.measure {
->>>>>>> 9b325479
             for _ in 1...100 {
                 autoreleasepool {
                     let string = json.rawString()
