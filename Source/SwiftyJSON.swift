--- conflicted
+++ resolved
@@ -110,11 +110,7 @@
     @available(*, deprecated: 3.2, message: "Use instead `init(parseJSON: )`")
     public static func parse(_ json: String) -> JSON {
         return json.data(using: String.Encoding.utf8)
-<<<<<<< HEAD
             .flatMap{ try? JSON(data: $0) } ?? JSON(NSNull())
-=======
-            .flatMap { JSON(data: $0) } ?? JSON(NSNull())
->>>>>>> 9b325479
     }
 
     /**
