--- conflicted
+++ resolved
@@ -756,11 +756,7 @@
 			buildSettings = {
 				APPLICATION_EXTENSION_API_ONLY = YES;
 				BITCODE_GENERATION_MODE = bitcode;
-<<<<<<< HEAD
-				"CODE_SIGN_IDENTITY[sdk=iphoneos*]" = "";
-=======
 				"CODE_SIGN_IDENTITY[sdk=iphoneos*]" = "iPhone Developer";
->>>>>>> eadd0721
 				DEFINES_MODULE = YES;
 				DEVELOPMENT_TEAM = "";
 				DYLIB_COMPATIBILITY_VERSION = 1;
@@ -782,11 +778,7 @@
 			buildSettings = {
 				APPLICATION_EXTENSION_API_ONLY = YES;
 				BITCODE_GENERATION_MODE = bitcode;
-<<<<<<< HEAD
-				"CODE_SIGN_IDENTITY[sdk=iphoneos*]" = "";
-=======
 				"CODE_SIGN_IDENTITY[sdk=iphoneos*]" = "iPhone Developer";
->>>>>>> eadd0721
 				DEFINES_MODULE = YES;
 				DEVELOPMENT_TEAM = "";
 				DYLIB_COMPATIBILITY_VERSION = 1;
@@ -840,11 +832,7 @@
 			buildSettings = {
 				APPLICATION_EXTENSION_API_ONLY = YES;
 				CODE_SIGN_IDENTITY = "iPhone Developer";
-<<<<<<< HEAD
-				"CODE_SIGN_IDENTITY[sdk=appletvos*]" = "";
-=======
 				"CODE_SIGN_IDENTITY[sdk=appletvos*]" = "iPhone Developer";
->>>>>>> eadd0721
 				DEFINES_MODULE = YES;
 				DEVELOPMENT_TEAM = "";
 				DYLIB_COMPATIBILITY_VERSION = 1;
@@ -868,11 +856,7 @@
 			buildSettings = {
 				APPLICATION_EXTENSION_API_ONLY = YES;
 				CODE_SIGN_IDENTITY = "iPhone Developer";
-<<<<<<< HEAD
-				"CODE_SIGN_IDENTITY[sdk=appletvos*]" = "";
-=======
 				"CODE_SIGN_IDENTITY[sdk=appletvos*]" = "iPhone Developer";
->>>>>>> eadd0721
 				DEFINES_MODULE = YES;
 				DEVELOPMENT_TEAM = "";
 				DYLIB_COMPATIBILITY_VERSION = 1;
@@ -1020,11 +1004,7 @@
 				APPLICATION_EXTENSION_API_ONLY = YES;
 				BITCODE_GENERATION_MODE = bitcode;
 				CODE_SIGN_IDENTITY = "iPhone Developer";
-<<<<<<< HEAD
-				"CODE_SIGN_IDENTITY[sdk=watchos*]" = "";
-=======
 				"CODE_SIGN_IDENTITY[sdk=watchos*]" = "iPhone Developer";
->>>>>>> eadd0721
 				DEFINES_MODULE = YES;
 				DEVELOPMENT_TEAM = "";
 				DYLIB_COMPATIBILITY_VERSION = 1;
@@ -1049,11 +1029,7 @@
 				APPLICATION_EXTENSION_API_ONLY = YES;
 				BITCODE_GENERATION_MODE = bitcode;
 				CODE_SIGN_IDENTITY = "iPhone Developer";
-<<<<<<< HEAD
-				"CODE_SIGN_IDENTITY[sdk=watchos*]" = "";
-=======
 				"CODE_SIGN_IDENTITY[sdk=watchos*]" = "iPhone Developer";
->>>>>>> eadd0721
 				DEFINES_MODULE = YES;
 				DEVELOPMENT_TEAM = "";
 				DYLIB_COMPATIBILITY_VERSION = 1;
